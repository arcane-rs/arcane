--- conflicted
+++ resolved
@@ -10,14 +10,7 @@
 
 #[doc(inline)]
 pub use self::event::{
-<<<<<<< HEAD
-    Event, Initial as InitialEvent, Initialized as EventInitialized,
-    Name as EventName, Raw as RawEvent, Sourced as EventSourced,
-    Sourcing as EventSourcing, Version as EventVersion,
-    Versioned as VersionedEvent,
-=======
     Event, Initialized as EventInitialized, Name as EventName,
     Sourced as EventSourced, Sourcing as EventSourcing,
-    Version as EventVersion, Versioned as VersionedEvent,
->>>>>>> e6b136cc
+    Version as EventVersion, Versioned as VersionedEvent,  Raw as RawEvent,
 };