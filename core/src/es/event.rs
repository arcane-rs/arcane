--- conflicted
+++ resolved
@@ -4,7 +4,6 @@
 
 use derive_more::{Deref, DerefMut, Display, Into};
 use ref_cast::RefCast;
-use sealed::sealed;
 
 /// Fully qualified name of an [`Event`].
 pub type Name = &'static str;
@@ -111,17 +110,11 @@
 #[repr(transparent)]
 pub struct Initial<Ev: ?Sized>(pub Ev);
 
-<<<<<<< HEAD
-impl<Ev> From<Ev> for Initial<Ev> {
-    fn from(ev: Ev) -> Self {
-        Initial(ev)
-=======
 // Manual implementation due to `derive_more::From` not being able to strip
 // `?Sized` trait bound.
 impl<Ev> From<Ev> for Initial<Ev> {
     fn from(ev: Ev) -> Self {
         Self(ev)
->>>>>>> 8efd428f
     }
 }
 
@@ -133,47 +126,6 @@
     }
 }
 
-<<<<<<< HEAD
-/// [`Borrow`]-like trait for borrowing [`Event`]s as is or from [`Initial`].
-/// Used in codegen only.
-///
-/// [`Borrow`]: std::borrow::Borrow
-#[sealed]
-pub trait BorrowInitial<Borrowed: ?Sized> {
-    /// Borrows [`Event`].
-    fn borrow(&self) -> &Borrowed;
-}
-
-#[sealed]
-impl<Ev: Event + ?Sized> BorrowInitial<Ev> for Initial<Ev> {
-    fn borrow(&self) -> &Ev {
-        &self.0
-    }
-}
-
-#[sealed]
-impl<T: Event + ?Sized> BorrowInitial<T> for T {
-    fn borrow(&self) -> &T {
-        self
-    }
-}
-
-/// Trait for getting [`Event`] as is or from [`Initial`]. Used in codegen only.
-#[sealed]
-pub trait UnpackInitial {
-    /// [`Event`] type.
-    type Event: ?Sized;
-}
-
-#[sealed]
-impl<Ev: Event + ?Sized> UnpackInitial for Initial<Ev> {
-    type Event = Ev;
-}
-
-#[sealed]
-impl<Ev: Event + ?Sized> UnpackInitial for Ev {
-    type Event = Ev;
-=======
 #[cfg(feature = "codegen")]
 pub mod codegen {
     //! [`Event`] machinery aiding codegen.
@@ -312,5 +264,4 @@
 
         true
     }
->>>>>>> 8efd428f
 }