--- conflicted
+++ resolved
@@ -16,792 +16,18 @@
 ///   or [`impl_struct::Definition`].
 pub fn derive(input: TokenStream) -> syn::Result<TokenStream> {
     let input = syn::parse2::<syn::DeriveInput>(input)?;
-<<<<<<< HEAD
-    let definition = Definition::try_from(input)?;
-
-    Ok(quote! { #definition })
-}
-
-/// Helper attributes of `#[derive(Event)]` macro placed on an enum variant.
-#[derive(Debug, Default, ParseAttrs)]
-pub struct VariantAttrs {
-    /// Indicator whether this enum variant should be used as
-    /// [`event::Initialized`] rather than [`event::Sourced`].
-    ///
-    /// [`event::Initialized`]: arcane_core::es::event::Initialized
-    /// [`event::Sourced`]: arcane_core::es::event::Sourced
-    #[parse(ident, alias = initial)]
-    pub init: Option<syn::Ident>,
-
-    /// Indicator whether to ignore this enum variant for code generation.
-    #[parse(ident, alias = skip)]
-    pub ignore: Option<syn::Ident>,
-}
-
-/// Representation of an enum implementing [`Event`], used for code generation.
-///
-/// [`Event`]: arcane_core::es::event::Event
-#[derive(Debug, ToTokens)]
-#[to_tokens(append(
-    impl_event,
-    impl_event_sourced,
-    impl_meta_reflection,
-    gen_uniqueness_check
-))]
-pub struct Definition {
-    /// [`syn::Ident`](struct@syn::Ident) of this enum's type.
-    pub ident: syn::Ident,
-
-    /// [`syn::Generics`] of this enum's type.
-    pub generics: syn::Generics,
-
-    /// Single-[`Field`] [`Variant`]s of this enum to consider in code
-    /// generation, along with the indicator whether this variant should use
-    /// [`event::Initialized`] rather than [`event::Sourced`].
-    ///
-    /// [`event::Initialized`]: arcane_core::es::event::Initialized
-    /// [`event::Sourced`]: arcane_core::es::event::Sourced
-    /// [`Field`]: syn::Field
-    /// [`Variant`]: syn::Variant
-    pub variants: Vec<(syn::Variant, bool)>,
-
-    /// Indicator whether this enum has any variants marked with
-    /// `#[event(ignore)]` attribute.
-    pub has_ignored_variants: bool,
-}
-
-impl TryFrom<syn::DeriveInput> for Definition {
-    type Error = syn::Error;
-
-    fn try_from(input: syn::DeriveInput) -> syn::Result<Self> {
-        let data = if let syn::Data::Enum(data) = &input.data {
-            data
-        } else {
-            return Err(syn::Error::new(
-                input.span(),
-                "expected enum only, \
-                 consider using `arcane::es::event::Revised` for structs",
-            ));
-        };
-
-        let variants = data
-            .variants
-            .iter()
-            .filter_map(|v| Self::parse_variant(v).transpose())
-            .collect::<syn::Result<Vec<_>>>()?;
-        if variants.is_empty() {
-            return Err(syn::Error::new(
-                input.span(),
-                "enum must have at least one non-ignored variant",
-            ));
-        }
-
-        let has_ignored_variants = variants.len() < data.variants.len();
-
-        Ok(Self {
-            ident: input.ident,
-            generics: input.generics,
-            variants,
-            has_ignored_variants,
-        })
-    }
-}
-
-impl Definition {
-    /// Validates the given [`syn::Variant`] and parses its [`VariantAttrs`].
-    ///
-    /// # Errors
-    ///
-    /// - If [`VariantAttrs`] failed to parse.
-    /// - If [`VariantAttrs::init`] and [`VariantAttrs::ignore`] were specified
-    ///   simultaneously.
-    /// - If [`syn::Variant`] doesn't have exactly one unnamed 1 [`syn::Field`]
-    ///   and is not ignored.
-    fn parse_variant(
-        variant: &syn::Variant,
-    ) -> syn::Result<Option<(syn::Variant, bool)>> {
-        let attrs = VariantAttrs::parse_attrs("event", variant)?;
-
-        if let Some(init) = &attrs.init {
-            if attrs.ignore.is_some() {
-                return Err(syn::Error::new(
-                    init.span(),
-                    "`init` and `ignore`/`skip` arguments are mutually \
-                     exclusive",
-                ));
-            }
-        }
-
-        if attrs.ignore.is_some() {
-            return Ok(None);
-=======
     Ok(match &input.data {
         syn::Data::Struct(_) => {
             impl_struct::Definition::try_from(input)?.into_token_stream()
->>>>>>> 8c84b0de
         }
         syn::Data::Enum(_) => {
             impl_enum::Definition::try_from(input)?.into_token_stream()
         }
         syn::Data::Union(_) => {
             return Err(syn::Error::new(
-<<<<<<< HEAD
-                variant.span(),
-                "only tuple struct enum variants allowed",
-            ));
-        }
-
-        Ok(Some((variant.clone(), attrs.init.is_some())))
-    }
-
-    /// Substitutes the given [`syn::Generics`] with trivial types.
-    ///
-    /// - [`syn::Lifetime`] -> `'static`;
-    /// - [`syn::Type`] -> `()`.
-    ///
-    /// [`syn::Lifetime`]: struct@syn::Lifetime
-    fn substitute_generics_trivially(generics: &syn::Generics) -> TokenStream {
-        use syn::GenericParam::{Const, Lifetime, Type};
-
-        let generics = generics.params.iter().map(|p| match p {
-            Lifetime(_) => quote! { 'static },
-            Type(_) => quote! { () },
-            Const(c) => quote! { #c },
-        });
-
-        quote! { < #( #generics ),* > }
-    }
-
-    /// Replaces all generic type parameters with `type T = ()`. This required
-    /// for const contexts, where generic type parameters cannot be passed
-    /// correctly.
-    // TODO: Remove this, once rust-lang/rust#57775 is resolved:
-    //       https://github.com/rust-lang/rust/issues/57775
-    fn substitute_generic_types_trivially(
-        generics: &syn::Generics,
-    ) -> TokenStream {
-        let ty = generics.type_params().map(|p| {
-            let ident = &p.ident;
-            quote! { type #ident = (); }
-        });
-
-        quote! { #( #ty )* }
-    }
-
-    /// Generates code to derive [`Event`][0] trait, by simply matching over
-    /// each enum variant, which is expected to be itself an [`Event`][0]
-    /// implementer.
-    ///
-    /// [0]: arcane_core::es::event::Event
-    #[must_use]
-    pub fn impl_event(&self) -> TokenStream {
-        let ty = &self.ident;
-        let (impl_gens, ty_gens, where_clause) = self.generics.split_for_impl();
-
-        let var = self.variants.iter().map(|v| &v.0.ident).collect::<Vec<_>>();
-
-        let unreachable_arm = self.has_ignored_variants.then(|| {
-            quote! { _ => unreachable!(), }
-        });
-
-        quote! {
-            #[automatically_derived]
-            impl #impl_gens ::arcane::es::Event for #ty #ty_gens #where_clause {
-                fn name(&self) -> ::arcane::es::event::Name {
-                    match self {
-                        #(
-                            Self::#var(f) => ::arcane::es::Event::name(f),
-                        )*
-                        #unreachable_arm
-                    }
-                }
-
-                fn revision(&self) -> ::arcane::es::event::Revision {
-                    match self {
-                        #(
-                            Self::#var(f) => ::arcane::es::Event::revision(f),
-                        )*
-                        #unreachable_arm
-                    }
-                }
-            }
-        }
-    }
-
-    /// Generates code to derive [`event::Sourced`][0] trait, by simply matching
-    /// each enum variant, which is expected to have itself an
-    /// [`event::Sourced`][0] implementation.
-    ///
-    /// [0]: arcane_core::es::event::Sourced
-    #[must_use]
-    pub fn impl_event_sourced(&self) -> TokenStream {
-        let ty = &self.ident;
-        let (_, ty_gens, _) = self.generics.split_for_impl();
-        let turbofish_gens = ty_gens.as_turbofish();
-
-        let var_tys = self.variants.iter().map(|(v, is_initial)| {
-            let var_ty = v.fields.iter().next().map(|f| &f.ty);
-            if *is_initial {
-                quote! { ::arcane::es::event::Initial<#var_ty> }
-            } else {
-                quote! { #var_ty }
-            }
-        });
-
-        let mut ext_gens = self.generics.clone();
-        ext_gens.params.push(parse_quote! { __S });
-        ext_gens.make_where_clause().predicates.push(parse_quote! {
-            Self: #( ::arcane::es::event::Sourced<#var_tys> )+*
-        });
-        let (impl_gens, _, where_clause) = ext_gens.split_for_impl();
-
-        let arms = self.variants.iter().map(|(v, is_initial)| {
-            let var = &v.ident;
-            let var_ty = v.fields.iter().next().map(|f| &f.ty);
-
-            let event = if *is_initial {
-                quote! {
-                    <::arcane::es::event::Initial<#var_ty>
-                     as ::arcane::RefCast>::ref_cast(f)
-                }
-            } else {
-                quote! { f }
-            };
-            quote! {
-                #ty #turbofish_gens::#var(f) => {
-                    ::arcane::es::event::Sourced::apply(self, #event);
-                },
-            }
-        });
-        let unreachable_arm = self.has_ignored_variants.then(|| {
-            quote! { _ => unreachable!(), }
-        });
-
-        quote! {
-            #[automatically_derived]
-            impl #impl_gens ::arcane::es::event::Sourced<#ty #ty_gens>
-                for Option<__S> #where_clause
-            {
-                fn apply(&mut self, event: &#ty #ty_gens) {
-                    match event {
-                        #( #arms )*
-                        #unreachable_arm
-                    }
-                }
-            }
-        }
-    }
-
-    /// Generates code to derive [`event::reflect::Meta`][0].
-    ///
-    /// [0]: arcane_core::es::event::reflect::Meta
-    #[must_use]
-    pub fn impl_meta_reflection(&self) -> TokenStream {
-        let ty = &self.ident;
-        let (impl_gens, ty_gens, where_clause) = self.generics.split_for_impl();
-
-        let var_ty = self
-            .variants
-            .iter()
-            .flat_map(|v| &v.0.fields)
-            .map(|f| &f.ty)
-            .collect::<Vec<_>>();
-
-        let subst_gen_types =
-            Self::substitute_generic_types_trivially(&self.generics);
-
-        quote! {
-            #[automatically_derived]
-            #[doc(hidden)]
-            impl #impl_gens ::arcane::es::event::reflect::Meta for #ty #ty_gens
-                #where_clause
-            {
-                #[doc(hidden)]
-                const META: &'static [::arcane::es::event::Meta] = {
-                    #subst_gen_types
-                    ::arcane::es::event::codegen::const_concat_slices!(
-                        ::arcane::es::event::Meta,
-                        #(
-                            <#var_ty
-                             as ::arcane::es::event::reflect::Meta>::META
-                        ),*
-                    )
-                };
-            }
-        }
-    }
-
-    /// Generates hidden machinery code used to statically check that all the
-    /// [`Event::name`][0]s and [`Event::revision`][1]s pairs are corresponding
-    /// to a single Rust type.
-    ///
-    /// # Panics
-    ///
-    /// If some enum [`Variant`]s don't have exactly 1 [`Field`] and not marked
-    /// with `#[event(skip)]`. Checked by [`TryFrom`] impl for [`Definition`].
-    ///
-    /// [0]: arcane_core::es::event::Event::name()
-    /// [1]: arcane_core::es::event::Event::revision()
-    /// [`Field`]: syn::Field
-    /// [`Variant`]: syn::Variant
-    #[must_use]
-    pub fn gen_uniqueness_check(&self) -> TokenStream {
-        let ty = &self.ident;
-        let (impl_gens, ty_gens, where_clause) = self.generics.split_for_impl();
-
-        let var_ty = self
-            .variants
-            .iter()
-            .flat_map(|v| &v.0.fields)
-            .map(|f| &f.ty)
-            .collect::<Vec<_>>();
-
-        // TODO: Use `has_different_types_with_same_name_and_ver` inside impl
-        //       instead of type params substitution, once rust-lang/rust#57775
-        //       is resolved: https://github.com/rust-lang/rust/issues/57775
-        let ty_subst_gens = Self::substitute_generics_trivially(&self.generics);
-        let subst_gen_types =
-            Self::substitute_generic_types_trivially(&self.generics);
-
-        let mod_codegen = quote! { ::arcane::es::event::codegen };
-        quote! {
-            #[automatically_derived]
-            #[doc(hidden)]
-            impl #impl_gens #mod_codegen ::Meta for #ty #ty_gens #where_clause {
-                #[doc(hidden)]
-                const META: &'static [(&'static str, &'static str, u16)] = {
-                    #subst_gen_types
-                    #mod_codegen ::const_concat_slices!(
-                        (&'static str, &'static str, u16),
-                        #( <#var_ty as #mod_codegen ::Meta>::META ),*
-                    )
-                };
-            }
-
-            #[automatically_derived]
-            #[doc(hidden)]
-            const _: () = ::std::assert!(
-                !#mod_codegen
-                    ::has_different_types_with_same_name_and_revision::<
-                        #ty #ty_subst_gens
-                    >(),
-                "having different `Event` types with the same name \
-                 and revision inside a single enum is forbidden",
-            );
-        }
-    }
-}
-
-#[cfg(test)]
-mod spec {
-    use quote::quote;
-    use syn::parse_quote;
-
-    #[allow(clippy::too_many_lines)]
-    #[test]
-    fn derives_enum_impl() {
-        let input = parse_quote! {
-            enum Event {
-                #[event(init)]
-                File(FileEvent),
-                Chat(ChatEvent),
-            }
-        };
-
-        let output = quote! {
-            #[automatically_derived]
-            impl ::arcane::es::Event for Event {
-                fn name(&self) -> ::arcane::es::event::Name {
-                    match self {
-                        Self::File(f) => ::arcane::es::Event::name(f),
-                        Self::Chat(f) => ::arcane::es::Event::name(f),
-                    }
-                }
-
-                fn revision(&self) -> ::arcane::es::event::Revision {
-                    match self {
-                        Self::File(f) => ::arcane::es::Event::revision(f),
-                        Self::Chat(f) => ::arcane::es::Event::revision(f),
-                    }
-                }
-            }
-
-            #[automatically_derived]
-            impl<__S> ::arcane::es::event::Sourced<Event> for Option<__S>
-            where
-                Self: ::arcane::es::event::Sourced<
-                          ::arcane::es::event::Initial<FileEvent>
-                      > +
-                      ::arcane::es::event::Sourced<ChatEvent>
-            {
-                fn apply(&mut self, event: &Event) {
-                    match event {
-                        Event::File(f) => {
-                            ::arcane::es::event::Sourced::apply(
-                                self,
-                                <::arcane::es::event::Initial<FileEvent>
-                                 as ::arcane::RefCast>::ref_cast(f)
-                            );
-                        },
-                        Event::Chat(f) => {
-                            ::arcane::es::event::Sourced::apply(self, f);
-                        },
-                    }
-                }
-            }
-
-            #[automatically_derived]
-            #[doc(hidden)]
-            impl ::arcane::es::event::reflect::Meta for Event {
-                #[doc(hidden)]
-                const META: &'static [::arcane::es::event::Meta] = {
-                    ::arcane::es::event::codegen::const_concat_slices!(
-                        ::arcane::es::event::Meta,
-                        <FileEvent
-                            as ::arcane::es::event::reflect::Meta>::META,
-                        <ChatEvent
-                            as ::arcane::es::event::reflect::Meta>::META
-                    )
-                };
-            }
-
-            #[automatically_derived]
-            #[doc(hidden)]
-            impl ::arcane::es::event::codegen::Meta for Event {
-                #[doc(hidden)]
-                const META: &'static [(&'static str, &'static str, u16)] = {
-                    ::arcane::es::event::codegen::const_concat_slices!(
-                        (&'static str, &'static str, u16),
-                        <FileEvent
-                            as ::arcane::es::event::codegen::Meta>::META,
-                        <ChatEvent
-                            as ::arcane::es::event::codegen::Meta>::META
-                    )
-                };
-            }
-
-            #[automatically_derived]
-            #[doc(hidden)]
-            const _: () = ::std::assert!(
-                !::arcane::es::event::codegen::
-                    has_different_types_with_same_name_and_revision::<
-                        Event<>
-                    >(),
-                "having different `Event` types with the same name \
-                 and revision inside a single enum is forbidden",
-            );
-        };
-
-        assert_eq!(
-            super::derive(input).unwrap().to_string(),
-            output.to_string(),
-        );
-    }
-
-    #[allow(clippy::too_many_lines)]
-    #[test]
-    fn derives_enum_with_generics_impl() {
-        let input = parse_quote! {
-            enum Event<'a, F, C> {
-                #[event(init)]
-                File(FileEvent<'a, F>),
-                Chat(ChatEvent<'a, C>),
-            }
-        };
-
-        let output = quote! {
-            #[automatically_derived]
-            impl<'a, F, C> ::arcane::es::Event for Event<'a, F, C> {
-                fn name(&self) -> ::arcane::es::event::Name {
-                    match self {
-                        Self::File(f) => ::arcane::es::Event::name(f),
-                        Self::Chat(f) => ::arcane::es::Event::name(f),
-                    }
-                }
-
-                fn revision(&self) -> ::arcane::es::event::Revision {
-                    match self {
-                        Self::File(f) => ::arcane::es::Event::revision(f),
-                        Self::Chat(f) => ::arcane::es::Event::revision(f),
-                    }
-                }
-            }
-
-            #[automatically_derived]
-            impl<'a, F, C, __S> ::arcane::es::event::Sourced<Event<'a, F, C> >
-                for Option<__S>
-            where
-                Self: ::arcane::es::event::Sourced<
-                          ::arcane::es::event::Initial<FileEvent<'a, F> >
-                      > +
-                      ::arcane::es::event::Sourced<ChatEvent<'a, C> >
-            {
-                fn apply(&mut self, event: &Event<'a, F, C>) {
-                    match event {
-                        Event::<'a, F, C>::File(f) => {
-                            ::arcane::es::event::Sourced::apply(
-                                self,
-                                <::arcane::es::event::Initial<FileEvent<'a, F> >
-                                 as ::arcane::RefCast>::ref_cast(f)
-                            );
-                        },
-                        Event::<'a, F, C>::Chat(f) => {
-                            ::arcane::es::event::Sourced::apply(self, f);
-                        },
-                    }
-                }
-            }
-
-            #[automatically_derived]
-            #[doc(hidden)]
-            impl<'a, F, C> ::arcane::es::event::reflect::Meta
-                for Event<'a, F, C>
-            {
-                #[doc(hidden)]
-                const META: &'static [::arcane::es::event::Meta] = {
-                    type F = ();
-                    type C = ();
-
-                    ::arcane::es::event::codegen::const_concat_slices!(
-                        ::arcane::es::event::Meta,
-                        <FileEvent<'a, F>
-                            as ::arcane::es::event::reflect::Meta>::META,
-                        <ChatEvent<'a, C>
-                            as ::arcane::es::event::reflect::Meta>::META
-                    )
-                };
-            }
-
-            #[automatically_derived]
-            #[doc(hidden)]
-            impl<'a, F, C> ::arcane::es::event::codegen::Meta
-                for Event<'a, F, C>
-            {
-                #[doc(hidden)]
-                const META: &'static [(&'static str, &'static str, u16)] = {
-                    type F = ();
-                    type C = ();
-
-                    ::arcane::es::event::codegen::const_concat_slices!(
-                        (&'static str, &'static str, u16),
-                        <FileEvent<'a, F>
-                            as ::arcane::es::event::codegen::Meta>::META,
-                        <ChatEvent<'a, C>
-                            as ::arcane::es::event::codegen::Meta>::META
-                    )
-                };
-            }
-
-            #[automatically_derived]
-            #[doc(hidden)]
-            const _: () = ::std::assert!(
-                !::arcane::es::event::codegen::
-                    has_different_types_with_same_name_and_revision::<
-                        Event<'static, (), ()>
-                    >(),
-                "having different `Event` types with the same name \
-                 and revision inside a single enum is forbidden",
-            );
-        };
-
-        assert_eq!(
-            super::derive(input).unwrap().to_string(),
-            output.to_string(),
-        );
-    }
-
-    #[allow(clippy::too_many_lines)]
-    #[test]
-    fn ignores_ignored_variant() {
-        let input_ignore = parse_quote! {
-            enum Event {
-                File(FileEvent),
-                Chat(ChatEvent),
-                #[event(ignore)]
-                _NonExhaustive,
-            }
-        };
-        let input_skip = parse_quote! {
-            enum Event {
-                File(FileEvent),
-                Chat(ChatEvent),
-                #[event(skip)]
-                _NonExhaustive,
-            }
-        };
-
-        let output = quote! {
-            #[automatically_derived]
-            impl ::arcane::es::Event for Event {
-                fn name(&self) -> ::arcane::es::event::Name {
-                    match self {
-                        Self::File(f) => ::arcane::es::Event::name(f),
-                        Self::Chat(f) => ::arcane::es::Event::name(f),
-                        _ => unreachable!(),
-                    }
-                }
-
-                fn revision(&self) -> ::arcane::es::event::Revision {
-                    match self {
-                        Self::File(f) => ::arcane::es::Event::revision(f),
-                        Self::Chat(f) => ::arcane::es::Event::revision(f),
-                        _ => unreachable!(),
-                    }
-                }
-            }
-
-            #[automatically_derived]
-            impl<__S> ::arcane::es::event::Sourced<Event> for Option<__S>
-            where
-                Self: ::arcane::es::event::Sourced<FileEvent> +
-                      ::arcane::es::event::Sourced<ChatEvent>
-            {
-                fn apply(&mut self, event: &Event) {
-                    match event {
-                        Event::File(f) => {
-                            ::arcane::es::event::Sourced::apply(self, f);
-                        },
-                        Event::Chat(f) => {
-                            ::arcane::es::event::Sourced::apply(self, f);
-                        },
-                        _ => unreachable!(),
-                    }
-                }
-            }
-
-            #[automatically_derived]
-            #[doc(hidden)]
-            impl ::arcane::es::event::reflect::Meta for Event {
-                #[doc(hidden)]
-                const META: &'static [::arcane::es::event::Meta] = {
-                    ::arcane::es::event::codegen::const_concat_slices!(
-                        ::arcane::es::event::Meta,
-                        <FileEvent
-                            as ::arcane::es::event::reflect::Meta>::META,
-                        <ChatEvent
-                            as ::arcane::es::event::reflect::Meta>::META
-                    )
-                };
-            }
-
-            #[automatically_derived]
-            #[doc(hidden)]
-            impl ::arcane::es::event::codegen::Meta for Event {
-                #[doc(hidden)]
-                const META: &'static [(&'static str, &'static str, u16)] = {
-                    ::arcane::es::event::codegen::const_concat_slices!(
-                        (&'static str, &'static str, u16),
-                        <FileEvent
-                            as ::arcane::es::event::codegen::Meta>::META,
-                        <ChatEvent
-                            as ::arcane::es::event::codegen::Meta>::META
-                    )
-                };
-            }
-
-            #[automatically_derived]
-            #[doc(hidden)]
-            const _: () = ::std::assert!(
-                !::arcane::es::event::codegen::
-                    has_different_types_with_same_name_and_revision::<
-                        Event<>
-                    >(),
-                "having different `Event` types with the same name \
-                 and revision inside a single enum is forbidden",
-            );
-        };
-
-        let input_ignore = super::derive(input_ignore).unwrap().to_string();
-        let input_skip = super::derive(input_skip).unwrap().to_string();
-
-        assert_eq!(input_ignore, output.to_string());
-        assert_eq!(input_skip, input_ignore);
-    }
-
-    #[test]
-    fn errors_on_multiple_fields_in_variant() {
-        let input = parse_quote! {
-            enum Event {
-                Event1(Event1),
-                Event2 {
-                    event: Event2,
-                    second_field: Event3,
-                }
-            }
-        };
-
-        let err = super::derive(input).unwrap_err();
-
-        assert_eq!(err.to_string(), "enum variants must have exactly 1 field");
-    }
-
-    #[test]
-    fn errors_on_struct() {
-        let input = parse_quote! {
-            struct Event;
-        };
-
-        let err = super::derive(input).unwrap_err();
-
-        assert_eq!(
-            err.to_string(),
-            "expected enum only, \
-             consider using `arcane::es::event::Revised` for structs",
-        );
-    }
-
-    #[test]
-    fn errors_on_empty_enum() {
-        let input = parse_quote! {
-            enum Event {}
-        };
-
-        let err = super::derive(input).unwrap_err();
-
-        assert_eq!(
-            err.to_string(),
-            "enum must have at least one non-ignored variant",
-        );
-    }
-
-    #[test]
-    fn errors_on_enum_with_ignored_variant_only() {
-        let input = parse_quote! {
-            enum Event {
-                #[event(ignore)]
-                _NonExhaustive,
-            }
-        };
-
-        let err = super::derive(input).unwrap_err();
-
-        assert_eq!(
-            err.to_string(),
-            "enum must have at least one non-ignored variant",
-        );
-    }
-
-    #[test]
-    fn errors_on_both_init_and_ignored_variant() {
-        let input = parse_quote! {
-            enum Event {
-                #[event(init, ignore)]
-                Event1(Event1),
-            }
-        };
-
-        let err = super::derive(input).unwrap_err();
-
-        assert_eq!(
-            err.to_string(),
-            "`init` and `ignore`/`skip` arguments are mutually exclusive",
-        );
-    }
-=======
                 input.span(),
                 "Union types are not supported",
             ))
         }
     })
->>>>>>> 8c84b0de
 }