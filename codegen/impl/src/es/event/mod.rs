--- conflicted
+++ resolved
@@ -26,11 +26,7 @@
         syn::Data::Union(_) => {
             return Err(syn::Error::new(
                 input.span(),
-<<<<<<< HEAD
-                "Union types are not supported",
-=======
                 "union types are not supported",
->>>>>>> c9e7acbe
             ))
         }
     })
