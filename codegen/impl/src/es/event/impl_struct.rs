//! `#[derive(Event)]` macro implementation for structs.

use std::num::NonZeroU16;

use proc_macro2::TokenStream;
use quote::quote;
use syn::spanned::Spanned as _;
use synthez::{ParseAttrs, Required, ToTokens};

/// Attributes of `#[derive(Event)]` macro on structs.
#[derive(Debug, Default, ParseAttrs)]
pub struct Attrs {
    /// Value of [`event::Static::NAME`][0] constant.
    ///
    /// [0]: arcane_core::es::event::Static::NAME
    #[parse(value)]
    pub name: Required<syn::LitStr>,

    /// Value of [`event::Concrete::REVISION`][0] constant.
    ///
    /// [0]: arcane_core::es::event::Concrete::REVISION
    #[parse(value, alias = rev, validate = can_parse_as_non_zero_u16)]
    pub revision: Option<syn::LitInt>,
}

/// Checks whether the given `value` can be parsed as [`NonZeroU16`].
fn can_parse_as_non_zero_u16(value: &Option<syn::LitInt>) -> syn::Result<()> {
    value.as_ref().map_or(Ok(()), |v| {
        syn::LitInt::base10_parse::<NonZeroU16>(v).map(drop)
    })
}

/// Representation of a struct implementing [`event::Static`][0]
/// (and [`event::Concrete`][1] optionally), used for code generation.
///
/// [0]: arcane_core::es::event::Static
/// [1]: arcane_core::es::event::Concrete
// TODO: Provide a way to specify custom revision type.
#[derive(Debug, ToTokens)]
#[to_tokens(append(
    impl_event_static,
    impl_event_concrete,
    impl_meta_reflection,
    gen_uniqueness_check
))]
pub struct Definition {
    /// [`syn::Ident`](struct@syn::Ident) of this structure's type.
    pub ident: syn::Ident,

    /// [`syn::Generics`] of this structure's type.
    pub generics: syn::Generics,

    /// Value of [`event::Static::NAME`][0] constant in the generated code.
    ///
    /// [0]: arcane_core::es::event::Static::NAME
    pub event_name: syn::LitStr,

    /// Value of [`event::Concrete::REVISION`][0] constant in the generated
    /// code.
    ///
    /// [0]: arcane_core::es::event::Concrete::REVISION
    pub event_revision: Option<syn::LitInt>,
}

impl TryFrom<syn::DeriveInput> for Definition {
    type Error = syn::Error;

    fn try_from(input: syn::DeriveInput) -> syn::Result<Self> {
        if !matches!(input.data, syn::Data::Struct(..)) {
            return Err(syn::Error::new(
                input.span(),
                "only structs are allowed",
            ));
        }

        let attrs = Attrs::parse_attrs("event", &input)?;

        Ok(Self {
            ident: input.ident,
            generics: input.generics,
            event_name: attrs.name.into_inner(),
            event_revision: attrs.revision,
        })
    }
}

impl Definition {
    /// Generates code to derive [`event::Static`][0] trait.
    ///
    /// [0]: arcane_core::es::event::Static
    #[must_use]
    pub fn impl_event_static(&self) -> TokenStream {
        let ty = &self.ident;
        let (impl_gens, ty_gens, where_clause) = self.generics.split_for_impl();

        let event_name = &self.event_name;

        quote! {
            #[automatically_derived]
            impl #impl_gens ::arcane::es::event::Static for #ty #ty_gens
                 #where_clause
            {
                const NAME: ::arcane::es::event::Name = #event_name;
            }
        }
    }

    /// Generates code to derive [`event::Concrete`][0] trait.
    ///
    /// [0]: arcane_core::es::event::Concrete
    #[must_use]
    pub fn impl_event_concrete(&self) -> TokenStream {
        let Some(event_rev) = self.event_revision.as_ref() else {
            return TokenStream::new();
        };

        let ty = &self.ident;
        let (impl_gens, ty_gens, where_clause) = self.generics.split_for_impl();

        quote! {
            #[automatically_derived]
            impl #impl_gens ::arcane::es::event::Concrete for #ty #ty_gens
                 #where_clause
            {
                type Revision = ::arcane::es::event::Version;

                // SAFETY: Safe, as checked by proc macro in compile time.
                const REVISION: ::arcane::es::event::RevisionOf<Self> = unsafe {
                    ::arcane::es::event::Version::new_unchecked(#event_rev)
                };
            }
        }
    }

    /// Generates code to derive [`event::reflect::Meta`][0].
    ///
    /// [0]: arcane_core::es::event::reflect::Meta
    #[must_use]
    pub fn impl_meta_reflection(&self) -> TokenStream {
        let ty = &self.ident;
        let (impl_gens, ty_gens, where_clause) = self.generics.split_for_impl();

        quote! {
            #[automatically_derived]
            #[doc(hidden)]
            impl #impl_gens ::arcane::es::event::reflect::Meta for #ty #ty_gens
                #where_clause
            {
                #[doc(hidden)]
                const META: &'static [::arcane::es::event::Meta] = &[
                    ::arcane::es::event::Meta {
                        name: <Self as ::arcane::es::event::Static>::NAME,
                    }
                ];
            }
        }
    }

    /// Generates hidden machinery code used to statically check uniqueness of
    /// [`Event::name`][0] and [`event::Revisable::revision`][1].
    ///
    /// [0]: arcane_core::es::Event::name
    /// [1]: arcane_core::es::event::Revisable::revision
    #[must_use]
    pub fn gen_uniqueness_check(&self) -> TokenStream {
        let ty = &self.ident;
        let (impl_gens, ty_gens, where_clause) = self.generics.split_for_impl();

        let revision = self
            .event_revision
            .as_ref()
            .map(ToString::to_string)
            .unwrap_or_default();

        // TODO: Replace `::std::concat!(...)` with `TypeId::of()` once it gets
        //       `const`ified.
        //       https://github.com/rust-lang/rust/issues/77125
        quote! {
            #[automatically_derived]
            #[doc(hidden)]
            impl #impl_gens ::arcane::es::event::codegen::Meta for #ty #ty_gens
                #where_clause
            {
                #[doc(hidden)]
<<<<<<< HEAD
                const META: &'static [
                    (&'static str, &'static str, &'static str)
                ] = &[(
                    ::std::concat!(
                        ::std::file!(),
                        "_",
                        ::std::line!(),
                        "_",
                        ::std::column!(),
                    ),
                    <Self as ::arcane::es::event::Static>::NAME,
                    #revision
                )];
=======
                const COUNT: usize = 1;
            }

            #[automatically_derived]
            #[doc(hidden)]
            impl #impl_gens #ty #ty_gens #where_clause {
                #[doc(hidden)]
                #[inline]
                pub const fn __arcane_events() ->
                    [(&'static str, &'static str, &'static str); 1]
                {
                    [(
                        ::std::concat!(
                            ::std::file!(),
                            "_",
                            ::std::line!(),
                            "_",
                            ::std::column!(),
                        ),
                        <Self as ::arcane::es::event::Static>::NAME,
                        #revision,
                    )]
                }
>>>>>>> a9664c30
            }
        }
    }
}

#[cfg(test)]
mod spec {
    use proc_macro2::TokenStream;
    use quote::{quote, ToTokens};
    use syn::parse_quote;

    use super::Definition;

    /// Expands `#[derive(Event)]` on provided struct and returns the generated
    /// code.
    fn derive(input: TokenStream) -> syn::Result<TokenStream> {
        let input = syn::parse2::<syn::DeriveInput>(input)?;
        Ok(Definition::try_from(input)?.into_token_stream())
    }

    #[test]
    fn derives_struct_impl() {
        let input = parse_quote! {
            #[event(name = "event")]
            struct Event;
        };

        let output = quote! {
            #[automatically_derived]
            impl ::arcane::es::event::Static for Event {
                const NAME: ::arcane::es::event::Name = "event";
            }

            #[automatically_derived]
            #[doc(hidden)]
            impl ::arcane::es::event::reflect::Meta for Event {
                #[doc(hidden)]
                const META: &'static [::arcane::es::event::Meta] = &[
                    ::arcane::es::event::Meta {
                        name: <Self as ::arcane::es::event::Static>::NAME,
                    }
                ];
            }

            #[automatically_derived]
            #[doc(hidden)]
            impl ::arcane::es::event::codegen::Meta for Event {
                #[doc(hidden)]
<<<<<<< HEAD
                const META: &'static [
                    (&'static str, &'static str, &'static str)
                ] = &[(
                    ::std::concat!(
                        ::std::file!(),
                        "_",
                        ::std::line!(),
                        "_",
                        ::std::column!(),
                    ),
                    <Self as ::arcane::es::event::Static>::NAME,
                    ""
                )];
=======
                #[inline]
                pub const fn __arcane_events() ->
                    [(&'static str, &'static str, &'static str); 1]
                {
                    [(
                        ::std::concat!(
                            ::std::file!(),
                            "_",
                            ::std::line!(),
                            "_",
                            ::std::column!(),
                        ),
                        <Self as ::arcane::es::event::Static>::NAME,
                        "",
                    )]
                }
>>>>>>> a9664c30
            }
        };

        assert_eq!(derive(input).unwrap().to_string(), output.to_string(),);
    }

    #[test]
    fn derives_struct_impl_with_revision() {
        let input = parse_quote! {
            #[event(name = "event", revision = 1)]
            struct Event;
        };

        let output = quote! {
            #[automatically_derived]
            impl ::arcane::es::event::Static for Event {
                const NAME: ::arcane::es::event::Name = "event";
            }

            #[automatically_derived]
            impl ::arcane::es::event::Concrete for Event {
                type Revision = ::arcane::es::event::Version;

                // SAFETY: Safe, as checked by proc macro in compile time.
                const REVISION: ::arcane::es::event::RevisionOf<Self> = unsafe {
                    ::arcane::es::event::Version::new_unchecked(1)
                };
            }

            #[automatically_derived]
            #[doc(hidden)]
            impl ::arcane::es::event::reflect::Meta for Event {
                #[doc(hidden)]
                const META: &'static [::arcane::es::event::Meta] = &[
                    ::arcane::es::event::Meta {
                        name: <Self as ::arcane::es::event::Static>::NAME,
                    }
                ];
            }

            #[automatically_derived]
            #[doc(hidden)]
            impl ::arcane::es::event::codegen::Meta for Event {
                #[doc(hidden)]
<<<<<<< HEAD
                const META: &'static [
                    (&'static str, &'static str, &'static str)
                ] = &[(
                    ::std::concat!(
                        ::std::file!(),
                        "_",
                        ::std::line!(),
                        "_",
                        ::std::column!(),
                    ),
                    <Self as ::arcane::es::event::Static>::NAME,
                    "1"
                )];
=======
                #[inline]
                pub const fn __arcane_events() ->
                    [(&'static str, &'static str, &'static str); 1]
                {
                    [(
                        ::std::concat!(
                            ::std::file!(),
                            "_",
                            ::std::line!(),
                            "_",
                            ::std::column!(),
                        ),
                        <Self as ::arcane::es::event::Static>::NAME,
                        "1",
                    )]
                }
>>>>>>> a9664c30
            }
        };

        assert_eq!(derive(input).unwrap().to_string(), output.to_string(),);
    }

    #[test]
    fn name_arg_is_required() {
        let input = parse_quote! {
            #[event(rev = 1)]
            struct Event;
        };

        let err = derive(input).unwrap_err();

        assert_eq!(
            err.to_string(),
            "`name` argument of `#[event]` attribute is expected to be \
             present, but is absent",
        );
    }

    #[test]
    fn errors_on_negative_revision() {
        let input = parse_quote! {
            #[event(name = "event", rev = -1)]
            struct Event;
        };

        let err = derive(input).unwrap_err();

        assert_eq!(err.to_string(), "invalid digit found in string");
    }

    #[test]
    fn errors_on_zero_revision() {
        let input = parse_quote! {
            #[event(name = "event", revision = 0)]
            struct Event;
        };

        let err = derive(input).unwrap_err();

        assert_eq!(err.to_string(), "number would be zero for non-zero type");
    }

    #[test]
    fn errors_on_u16_overflowed_revision() {
        let input = parse_quote! {
            #[event(name = "event", revision = 4294967295)]
            struct Event;
        };

        let err = derive(input).unwrap_err();

        assert_eq!(err.to_string(), "number too large to fit in target type");
    }

    #[test]
    fn errors_on_enum() {
        let input = parse_quote! {
            #[event(name = "event", revision = 1)]
            enum Event {
                Event1(Event1),
            }
        };

        let err = derive(input).unwrap_err();

        assert_eq!(err.to_string(), "only structs are allowed",);
    }
}<|MERGE_RESOLUTION|>--- conflicted
+++ resolved
@@ -182,7 +182,6 @@
                 #where_clause
             {
                 #[doc(hidden)]
-<<<<<<< HEAD
                 const META: &'static [
                     (&'static str, &'static str, &'static str)
                 ] = &[(
@@ -196,31 +195,6 @@
                     <Self as ::arcane::es::event::Static>::NAME,
                     #revision
                 )];
-=======
-                const COUNT: usize = 1;
-            }
-
-            #[automatically_derived]
-            #[doc(hidden)]
-            impl #impl_gens #ty #ty_gens #where_clause {
-                #[doc(hidden)]
-                #[inline]
-                pub const fn __arcane_events() ->
-                    [(&'static str, &'static str, &'static str); 1]
-                {
-                    [(
-                        ::std::concat!(
-                            ::std::file!(),
-                            "_",
-                            ::std::line!(),
-                            "_",
-                            ::std::column!(),
-                        ),
-                        <Self as ::arcane::es::event::Static>::NAME,
-                        #revision,
-                    )]
-                }
->>>>>>> a9664c30
             }
         }
     }
@@ -269,7 +243,6 @@
             #[doc(hidden)]
             impl ::arcane::es::event::codegen::Meta for Event {
                 #[doc(hidden)]
-<<<<<<< HEAD
                 const META: &'static [
                     (&'static str, &'static str, &'static str)
                 ] = &[(
@@ -283,24 +256,6 @@
                     <Self as ::arcane::es::event::Static>::NAME,
                     ""
                 )];
-=======
-                #[inline]
-                pub const fn __arcane_events() ->
-                    [(&'static str, &'static str, &'static str); 1]
-                {
-                    [(
-                        ::std::concat!(
-                            ::std::file!(),
-                            "_",
-                            ::std::line!(),
-                            "_",
-                            ::std::column!(),
-                        ),
-                        <Self as ::arcane::es::event::Static>::NAME,
-                        "",
-                    )]
-                }
->>>>>>> a9664c30
             }
         };
 
@@ -345,7 +300,6 @@
             #[doc(hidden)]
             impl ::arcane::es::event::codegen::Meta for Event {
                 #[doc(hidden)]
-<<<<<<< HEAD
                 const META: &'static [
                     (&'static str, &'static str, &'static str)
                 ] = &[(
@@ -359,24 +313,6 @@
                     <Self as ::arcane::es::event::Static>::NAME,
                     "1"
                 )];
-=======
-                #[inline]
-                pub const fn __arcane_events() ->
-                    [(&'static str, &'static str, &'static str); 1]
-                {
-                    [(
-                        ::std::concat!(
-                            ::std::file!(),
-                            "_",
-                            ::std::line!(),
-                            "_",
-                            ::std::column!(),
-                        ),
-                        <Self as ::arcane::es::event::Static>::NAME,
-                        "1",
-                    )]
-                }
->>>>>>> a9664c30
             }
         };
 
