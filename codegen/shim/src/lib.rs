--- conflicted
+++ resolved
@@ -31,15 +31,9 @@
 /// For structs consider using [`#[derive(Versioned)]`](macro@VersionedEvent).
 ///
 /// This macro ensures that every combination of [`Event::name`][0] and
-<<<<<<< HEAD
-/// [`Event::version`][1] is corresponding to single Rust type. The only
-/// limitation is that all the underlying [`Event`] or [`Versioned`] impls
-/// should be derived too.
-=======
 /// [`Event::version`][1] corresponds to a single Rust type. The only limitation
 /// is that all the underlying [`Event`] or [`Versioned`] impls should be
 /// derived too.
->>>>>>> 8efd428f
 ///
 /// > __WARNING:__ Currently may not work with complex generics using where
 /// >              clause because of `const` evaluation limitations. Should be
@@ -68,24 +62,14 @@
 ///
 /// #[derive(event::Versioned)]
 /// #[event(name = "chat", version = 1)]
-<<<<<<< HEAD
-/// struct AnotherChatEvent;
-///
-/// // This fails to compile as contains different Rust types with same
-=======
 /// struct DuplicateChatEvent;
 ///
 /// // This fails to compile as contains different Rust types with the same
->>>>>>> 8efd428f
 /// // `event::Name` and `event::Version`.
 /// #[derive(Event)]
 /// enum AnyEvent {
 ///     Chat(ChatEvent),
-<<<<<<< HEAD
-///     AnotherChat(AnotherChatEvent),
-=======
 ///     DuplicateChat(DuplicateChatEvent),
->>>>>>> 8efd428f
 /// }
 /// ```
 ///
@@ -98,29 +82,17 @@
 /// #
 /// # #[derive(event::Versioned)]
 /// # #[event(name = "chat", version = 1)]
-<<<<<<< HEAD
-/// # struct AnotherChatEvent;
-=======
 /// # struct DuplicateChatEvent;
->>>>>>> 8efd428f
 /// #
 /// #[derive(Event)]
 /// enum AnyEvent {
 ///     Chat(ChatEvent),
 ///     #[event(ignore)]
-<<<<<<< HEAD
-///     AnotherChat(AnotherChatEvent),
-/// }
-///
-/// // This example doesn't need `#[event(ignore)]` attribute, as every
-/// // combination of `event::Name` and `event::Version` correspond to single
-=======
 ///     DuplicateChat(DuplicateChatEvent),
 /// }
 ///
 /// // This example doesn't need `#[event(ignore)]` attribute, as each
 /// // combination of `event::Name` and `event::Version` corresponds to a single
->>>>>>> 8efd428f
 /// // Rust type.
 /// #[derive(Event)]
 /// enum MoreEvents {
