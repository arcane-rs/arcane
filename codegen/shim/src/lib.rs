#![doc = include_str!("../README.md")]
#![cfg_attr(docsrs, feature(doc_cfg))]
#![cfg_attr(
    feature = "doc",
    deny(rustdoc::broken_intra_doc_links, rustdoc::private_intra_doc_links)
)]
#![deny(
    nonstandard_style,
    rust_2018_idioms,
    trivial_casts,
    trivial_numeric_casts
)]
#![forbid(non_ascii_idents, unsafe_code)]
#![warn(
    deprecated_in_future,
    missing_copy_implementations,
    missing_debug_implementations,
    missing_docs,
    unreachable_pub,
    unused_import_braces,
    unused_labels,
    unused_qualifications,
    unused_results
)]

use arcana_codegen_impl as codegen;
use proc_macro::TokenStream;

/// Macro for deriving [`Event`] on enums.
///
/// For structs consider using [`#[derive(Versioned)]`](macro@VersionedEvent).
///
/// This macro ensures that every combination of [`Event::name`][0] and
/// [`Event::version`][1] corresponds to a single Rust type. The only limitation
/// is that all the underlying [`Event`] or [`Versioned`] impls should be
/// derived too.
///
<<<<<<< HEAD
/// Also provides [`Sourced`] impl for every state, which can be sourced from
/// all variants.
=======
/// Also, provides a blanket [`Sourced`] implementation for every state, which
/// can be sourced from all the enum variants.
>>>>>>> fd28cf3f
///
/// > __WARNING:__ Currently may not work with complex generics using where
/// >              clause because of `const` evaluation limitations. Should be
/// >              lifted once [rust-lang/rust#57775] is resolved.
///
/// # Variant attributes
///
/// #### `#[event(ignore)]` (optional)
///
/// Aliases: `#[event(skip)]`
///
/// Use this on a particular enum variant to completely ignore it in code
/// generation.
///
/// > __WARNING:__ Calling [`Event::name()`][0] or [`Event::version()`][1] on
/// >              ignored variants will result in [`unreachable!`] panic.
///
/// # Example
///
/// ```rust,compile_fail,E0080
/// # use arcana::es::{event, Event};
/// #
/// #[derive(event::Versioned)]
/// #[event(name = "chat", version = 1)]
/// struct ChatEvent;
///
/// #[derive(event::Versioned)]
/// #[event(name = "chat", version = 1)]
/// struct DuplicateChatEvent;
///
/// // This fails to compile as contains different Rust types with the same
/// // `event::Name` and `event::Version`.
/// #[derive(Event)]
/// enum AnyEvent {
///     Chat(ChatEvent),
///     DuplicateChat(DuplicateChatEvent),
/// }
/// ```
///
/// ```rust
/// # use arcana::es::{event, Event};
/// #
/// # #[derive(event::Versioned)]
/// # #[event(name = "chat", version = 1)]
/// # struct ChatEvent;
/// #
/// # #[derive(event::Versioned)]
/// # #[event(name = "chat", version = 1)]
/// # struct DuplicateChatEvent;
/// #
/// #[derive(Event)]
/// enum AnyEvent {
///     Chat(ChatEvent),
<<<<<<< HEAD
///     #[event(ignore)] // Not recommended for real usage.
=======
///     #[event(ignore)] // not recommended for real usage
>>>>>>> fd28cf3f
///     DuplicateChat(DuplicateChatEvent),
/// }
///
/// // This example doesn't need `#[event(ignore)]` attribute, as each
/// // combination of `event::Name` and `event::Version` corresponds to a single
/// // Rust type.
/// #[derive(Event)]
/// enum MoreEvents {
///     Chat(ChatEvent),
///     ChatOnceAgain(ChatEvent),
/// }
/// ```
///
/// [`Event`]: arcana_core::es::Event
/// [`Sourced`]: arcana_core::es::event::Sourced
/// [`Versioned`]: arcana_core::es::event::Versioned
/// [0]: arcana_core::es::Event::name()
/// [1]: arcana_core::es::Event::version()
/// [rust-lang/rust#57775]: https://github.com/rust-lang/rust/issues/57775
#[proc_macro_derive(Event, attributes(event))]
pub fn derive_event(input: TokenStream) -> TokenStream {
    codegen::es::event::derive(input.into())
        .unwrap_or_else(syn::Error::into_compile_error)
        .into()
}

/// Macro for deriving [`Versioned`] on structs.
///
/// For enums consisting of different [`Versioned`] events consider using
/// [`#[derive(Event)]`](macro@Event).
///
/// # Struct attributes
///
/// #### `#[event(name = "...")]`
///
/// Value of [`Versioned::NAME`][0] constant.
///
/// #### `#[event(version = <non-zero-u16>)]`
///
/// Aliases: `#[event(ver = <non-zero-u16>)]`
///
/// Value of [`Versioned::VERSION`][1] constant.
///
/// # Example
///
/// ```rust
/// # use arcana::es::event;
/// #
/// #[derive(event::Versioned)]
/// #[event(name = "event", version = 1)]
/// struct Event;
/// ```
///
/// [`Versioned`]: arcana_core::es::event::Versioned
/// [0]: arcana_core::es::event::Versioned::NAME
/// [1]: arcana_core::es::event::Versioned::VERSION
#[proc_macro_derive(VersionedEvent, attributes(event))]
pub fn derive_versioned_event(input: TokenStream) -> TokenStream {
    codegen::es::event::versioned::derive(input.into())
        .unwrap_or_else(syn::Error::into_compile_error)
        .into()
}

/// Macro for deriving [`Transformer`] on [`Adapter`]s to transform derived
/// [`Event`] enum.
///
/// # Struct attributes
///
/// #### `#[event(transformer(adapter = <ty>))]`
///
/// [`Adapter`] to derive [`Transformer`] on.
///
/// Provided [`Adapter`] must be able to [`Transformer::transform`][0] every
/// enum's variant.
///
/// #### `#[event(transformer(transformed = <ty>))]`
///
/// [`Transformer::Transformed`][1] type for [`Transformer`] impl.
///
/// #### `#[event(transformer(context = <ty>))]`
///
/// [`Transformer::Context`][2] type for [`Transformer`] impl.
///
/// #### `#[event(transformer(error = <ty>))]`
///
/// [`Transformer::Error`][3] type for [`Transformer`] impl.
///
/// # Example
///
/// ```rust
/// # #![feature(generic_associated_types)]
/// #
/// # use std::{any::Any, convert::Infallible};
/// #
/// # use arcana::es::adapter::transformer::{self, strategy, Transformer};
/// # use derive_more::From;
/// #
/// struct Adapter;
///
/// struct InputEvent;
///
/// impl transformer::WithStrategy<InputEvent> for Adapter {
///     type Strategy = strategy::Into<OutputEvent>;
/// }
///
/// impl From<InputEvent> for OutputEvent {
///     fn from(_: InputEvent) -> Self {
///         OutputEvent
///     }
/// }
///
/// struct OutputEvent;
///
/// #[derive(From, Transformer)]
/// #[event(
///     transformer(
///         adapter = Adapter,
///         transformed = OutputEvents,
///         context = dyn Any,
///         error = Infallible,
///     )
/// )]
/// enum InputEvents {
///     Input(InputEvent),
/// }
///
/// #[derive(From)]
/// enum OutputEvents {
///     Output(OutputEvent),
/// }
/// ```
///
/// > __NOTE__: Single [`Event`] enum can be [`Transformer::transform`][0]ed by
/// >           multiple [`Adapter`]s.
///
/// ```rust
/// # #![feature(generic_associated_types)]
/// #
/// # use std::{any::Any, convert::Infallible};
/// #
/// # use arcana::es::adapter::transformer::{self, strategy, Transformer};
/// # use derive_more::From;
/// #
/// # struct FirstAdapter;
/// #
/// # struct SecondAdapter;
/// #
/// # struct InputEvent;
/// #
/// # impl transformer::WithStrategy<InputEvent> for FirstAdapter {
/// #     type Strategy = strategy::Into<OutputEvent>;
/// # }
/// #
/// # impl transformer::WithStrategy<InputEvent> for SecondAdapter {
/// #     type Strategy = strategy::Into<OutputEvent>;
/// # }
/// #
/// # impl From<InputEvent> for OutputEvent {
/// #     fn from(_: InputEvent) -> Self {
/// #         OutputEvent
/// #     }
/// # }
/// #
/// # struct OutputEvent;
/// #
/// #[derive(From, Transformer)]
/// #[event(
///     transformer(
///         adapter = FirstAdapter,
///         transformed = OutputEvents,
///         context = dyn Any,
///         error = Infallible,
///     ),
///     transformer(
///         adapter = SecondAdapter,
///         transformed = OutputEvents,
///         context = dyn Any,
///         error = Infallible,
///     ),
/// )]
/// enum InputEvents {
///     Input(InputEvent),
/// }
/// #
/// # #[derive(From)]
/// # enum OutputEvents {
/// #     Output(OutputEvent),
/// # }
/// ```
/// [0]: arcana_core::es::adapter::Transformer::transform()
/// [1]: arcana_core::es::adapter::Transformer::Transformed
/// [2]: arcana_core::es::adapter::Transformer::Context
/// [3]: arcana_core::es::adapter::Transformer::Error
/// [`Adapter`]: arcana_core::es::Adapter
/// [`Event`]: trait@arcana_core::es::Event
/// [`Transformer`]: arcana_core::es::adapter::Transformer
#[proc_macro_derive(EventTransformer, attributes(event))]
pub fn derive_event_transformer(input: TokenStream) -> TokenStream {
    codegen::es::event::transformer::derive(input.into())
        .unwrap_or_else(syn::Error::into_compile_error)
        .into()
}<|MERGE_RESOLUTION|>--- conflicted
+++ resolved
@@ -35,13 +35,8 @@
 /// is that all the underlying [`Event`] or [`Versioned`] impls should be
 /// derived too.
 ///
-<<<<<<< HEAD
-/// Also provides [`Sourced`] impl for every state, which can be sourced from
-/// all variants.
-=======
 /// Also, provides a blanket [`Sourced`] implementation for every state, which
 /// can be sourced from all the enum variants.
->>>>>>> fd28cf3f
 ///
 /// > __WARNING:__ Currently may not work with complex generics using where
 /// >              clause because of `const` evaluation limitations. Should be
@@ -95,11 +90,7 @@
 /// #[derive(Event)]
 /// enum AnyEvent {
 ///     Chat(ChatEvent),
-<<<<<<< HEAD
-///     #[event(ignore)] // Not recommended for real usage.
-=======
 ///     #[event(ignore)] // not recommended for real usage
->>>>>>> fd28cf3f
 ///     DuplicateChat(DuplicateChatEvent),
 /// }
 ///
