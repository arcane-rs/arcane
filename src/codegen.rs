--- conflicted
+++ resolved
@@ -3,14 +3,11 @@
 #[doc(hidden)]
 #[rustfmt::skip]
 pub use arcana_codegen::{
-<<<<<<< HEAD
-    futures, sa,
-=======
+    futures,
     // Named so long for better error messages
     // TODO: replace with panic once const_panic is stabilized
     //       https://github.com/rust-lang/rust/issues/51999
     sa::const_assert as
     every_combination_of_event_name_and_version_must_correspond_to_single_type,
->>>>>>> a8580c8a
     unique_events::{self, UniqueEvents},
 };