--- conflicted
+++ resolved
@@ -8,10 +8,5 @@
 pub use self::event::{
     Event, Initialized as EventInitialized, Name as EventName,
     Revised as RevisedEvent, Revision as EventRevision,
-    Sourced as EventSourced, Sourcing as EventSourcing,
-<<<<<<< HEAD
-    Version as EventVersion, Versioned as VersionedEvent,
-    VersionedNames as VersionedEventNames,
-=======
->>>>>>> 7e87739d
+    Sourced as EventSourced, Sourcing as EventSourcing, Meta as EventMeta,
 };