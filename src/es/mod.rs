//! Abstractions and tools for [Event Sourcing].
//!
//! [Event Sourcing]: https://martinfowler.com/eaaDev/EventSourcing.html

pub mod event;

#[doc(inline)]
pub use self::event::{
    Concrete as ConcreteEvent, Event, Initialized as EventInitialized,
<<<<<<< HEAD
    Meta as EventMeta, Name as EventName, Revisable as RevisableEvent,
    Revision as EventRevision, Sourced as EventSourced,
=======
    Name as EventName, Revisable as RevisableEvent, Revision as EventRevision,
    RevisionOf as EventRevisionOf, Sourced as EventSourced,
>>>>>>> a9664c30
    Sourcing as EventSourcing, Static as StaticEvent, Version as EventVersion,
};<|MERGE_RESOLUTION|>--- conflicted
+++ resolved
@@ -7,12 +7,7 @@
 #[doc(inline)]
 pub use self::event::{
     Concrete as ConcreteEvent, Event, Initialized as EventInitialized,
-<<<<<<< HEAD
-    Meta as EventMeta, Name as EventName, Revisable as RevisableEvent,
-    Revision as EventRevision, Sourced as EventSourced,
-=======
-    Name as EventName, Revisable as RevisableEvent, Revision as EventRevision,
+    Meta as EventMeta, Name as EventName, Revisable as RevisableEvent, Revision as EventRevision,
     RevisionOf as EventRevisionOf, Sourced as EventSourced,
->>>>>>> a9664c30
     Sourcing as EventSourcing, Static as StaticEvent, Version as EventVersion,
 };