--- conflicted
+++ resolved
@@ -8,16 +8,6 @@
 #[cfg(feature = "derive")]
 #[doc(inline)]
 pub use arcana_codegen::es::event::{Event, Versioned};
-<<<<<<< HEAD
-
-#[doc(inline)]
-pub use arcana_core::es::event::{
-    Event, Initial, Initialized, Name, Sourced, Version, Versioned,
-};
-
-#[doc(hidden)]
-pub use arcana_core::es::event::{BorrowInitial, UnpackInitial};
-=======
 #[cfg(feature = "derive")]
 #[doc(hidden)]
 // Named so long for better error messages
@@ -28,5 +18,4 @@
     each_combination_of_name_and_version_must_correspond_to_single_type;
 #[cfg(feature = "derive")]
 #[doc(inline)]
-pub use arcana_core::es::event::codegen;
->>>>>>> 8efd428f
+pub use arcana_core::es::event::codegen;